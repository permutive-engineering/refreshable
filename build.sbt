--- conflicted
+++ resolved
@@ -27,14 +27,9 @@
   .settings(
     name := "refreshable",
     libraryDependencies ++= Seq(
-<<<<<<< HEAD
-      "org.typelevel" %%% "cats-core" % "2.8.0",
+      "org.typelevel" %%% "cats-core" % "2.9.0",
       "org.typelevel" %%% "cats-effect" % "3.4.0",
-=======
-      "org.typelevel" %%% "cats-core" % "2.9.0",
-      "org.typelevel" %%% "cats-effect" % "3.3.14",
       "co.fs2" %%% "fs2-core" % "3.3.0",
->>>>>>> 4400ad50
       "com.github.cb372" %%% "cats-retry" % "3.1.0",
       "org.scalameta" %%% "munit" % "0.7.29" % Test,
       "org.typelevel" %%% "munit-cats-effect-3" % "1.0.7" % Test,
